--- conflicted
+++ resolved
@@ -8,11 +8,7 @@
 ## [Unreleased]
 
 ### Added
-<<<<<<< HEAD
-- Now Playing display section - shows current track information with album art for selected speaker between playback controls and volume slider. Display adapts to audio source: streaming shows title/artist/album art, radio shows station name, line-in/TV shows source type. Section automatically hides when device is idle and updates in real-time as tracks change (PR #56)
-=======
 - Now Playing display section - shows current track information with album art for selected speaker between playback controls and volume slider. Display adapts to audio source: streaming shows title/artist/album art, radio shows station name, line-in/TV shows source type. Section automatically hides when device is idle and updates in real-time as tracks change (PR #55)
->>>>>>> d7bc9bae
 - Basic audio playback controls in menu bar - added play/pause, previous, and next buttons between header and volume sections for convenient transport control without switching apps. Controls operate on selected speaker/group and intelligently adapt to audio source: streaming content (Spotify, queue) supports all controls, radio streams and line-in sources show play/pause only (no skip support), and buttons are disabled when no device is selected or device is idle (PR #54)
 - Manual topology refresh button - arrow.clockwise button in menu bar header to force refresh of speaker topology, solves stale cache when speakers regrouped externally via Sonos app or network changes (PR #51)
 - Real-time trigger device display updates - trigger device display in menu bar popover now updates immediately when changed in Preferences window, no longer requires closing and reopening popover (PR #50)
@@ -41,12 +37,8 @@
 - Album art thumbnails in now playing display - 40x40pt album artwork with 4pt corner radius and subtle border, async loading with NSCache for performance, fallback SF Symbols for sources without artwork (music.note for streaming, waveform for line-in, tv for TV), refined 64pt card layout with tighter spacing (PR #49)
 
 ### Changed
-<<<<<<< HEAD
 - Simplified now-playing UI by consolidating album art display - album art thumbnails removed from individual speaker and group cards in the speaker list, now displayed exclusively in the dedicated now-playing section at the top. Creates cleaner, less cluttered interface while maintaining full playback information visibility in the now-playing display. Source badges (green/blue/teal colored dots) remain on cards for quick visual reference (PR #57)
-- Dynamic popover height expansion - popover now expands vertically to show all speakers without internal scrolling (up to screen limit), calculates maximum height based on available screen space, provides better experience for users with 2-10 speakers while gracefully handling larger installations with scrolling only when needed (PR #56)
-=======
 - Dynamic popover height expansion - popover now expands vertically to show all speakers without internal scrolling (up to screen limit), calculates maximum height based on available screen space, provides better experience for users with 2-10 speakers while gracefully handling larger installations with scrolling only when needed (PR #55)
->>>>>>> d7bc9bae
 - Eliminated now-playing content flicker when clicking speaker cards by implementing cache-based rendering. Cards now display cached now-playing data immediately during rebuilds, preventing the UI twitch. (PR #52)
 - Simplified active speaker concept - replaced manual "default speaker" configuration with automatic "last active speaker" tracking, app now remembers what you were last controlling, replaced yellow star button with blue dot indicator, hover-only checkboxes for cleaner UI (PR #40)
 - Fixed checkbox vs. card click confusion by adding explicit star buttons to set default speaker/group - eliminates accidental clicks between selecting for grouping vs setting as default (PR #34)
@@ -55,11 +47,7 @@
 - Fixed hotkeys not working in installed app - reverted to F11/F12 defaults, fixed CGEventFlags conversion, added network entitlements, improved permission flow with auto-restart (PR #22)
 
 ### Fixed
-<<<<<<< HEAD
-- Speaker and group name text truncation - fixed issue where long group names like "Bathroom + Bedroom" were being cut off in the middle (showing "athroom + Bedroom"). Applied explicit trailing constraints, changed truncation mode from middle to tail (ellipsis at end), added tooltips showing full names on hover. Applies to all cards: group cards, speaker cards, member cards, and now-playing labels (PR #56)
-=======
 - Speaker and group name text truncation - fixed issue where long group names like "Bathroom + Bedroom" were being cut off in the middle (showing "athroom + Bedroom"). Applied explicit trailing constraints, changed truncation mode from middle to tail (ellipsis at end), added tooltips showing full names on hover. Applies to all cards: group cards, speaker cards, member cards, and now-playing labels (PR #55)
->>>>>>> d7bc9bae
 - Transport state updates for all speakers - fixed critical bug where play/pause events weren't triggering UI updates. Root cause: Sonos sends AVTransport events with HTML-encoded XML (`&lt;TransportState&gt;`) rather than raw tags. Added HTML entity decoding before parsing. Also fixed concurrency crash by ensuring NotificationCenter posts happen on main thread via MainActor. All speakers now receive real-time play/pause UI updates (PR #53)
 - Now playing metadata overlapping text - fixed UI bug where track metadata would overlap instead of replacing when tracks changed. Methods now update existing UI elements instead of creating new ones on top of old ones (PR #53)
 - Line-in audio preservation during grouping - detects line-in sources (turntables, aux inputs) and automatically makes the line-in speaker the group coordinator to prevent audio interruption, includes smart priority system (Line-In > TV > Streaming > Idle) and TOCTOU race condition protection (PR #47)
