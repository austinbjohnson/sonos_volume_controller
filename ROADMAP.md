# Roadmap

This document outlines planned features, enhancements, known bugs, and work in progress for Sonos Volume Controller.

For completed work with dates and versions, see [CHANGELOG.md](CHANGELOG.md).

## In Progress

_When starting work on a task, add it here with your branch name and username to help coordinate with other developers._

**Example format:**
- **Task description** (branch: feature/task-name, @username)

---

## App Store Readiness

- [x] Build as .app bundle
- [x] Code signing
- [ ] Sandboxing configuration
- [ ] App Store submission

## P0 - Critical Issues

_Issues that break core functionality. Must fix immediately._

### Bugs

- **Non-Apple Music sources not updating UI**: Transport state updates work for Apple Music and most streaming services, but certain sources (e.g., Beats 1 radio, possibly other radio stations) don't trigger UI metadata updates. Core play/pause state changes work, but track/station information doesn't refresh. May be related to different metadata formats or missing fields in non-music-streaming content. (MenuBarContentView.swift, SonosController.swift) [Added 2025-10-04]

### UX Critical

### Architecture Critical

## P1 - High Priority

_Major friction points impacting usability, significant missing features, or important architectural issues._

### Features
- **Intelligent audio source selection when grouping**: When grouping speakers, automatically select the most appropriate audio source rather than arbitrary coordinator selection. Inspired by Sonos physical button UX: actively playing audio should take precedence over paused/idle speakers. For example, when grouping two stereo pairs where one is playing and one is paused, the playing audio should automatically become the group's source. Enhance grouping flow to detect what's currently playing across selected speakers and intelligently choose coordinator to preserve active playback. Consider showing user a preview/confirmation when multiple speakers are playing different content ("Join [Speaker A] playing [Song]?" vs "Make [Speaker B] the leader?"). This would capture the essence of Sonos's beloved physical interaction model in the digital UI. [Added 2025-10-04]

- **Trigger device cache management**: Add ability to refresh trigger sources and cache them persistently. Users should be able to manually delete cached devices that are no longer relevant (similar to WiFi network history - devices remain in cache even when not currently available, but can be manually removed).

- **Merge multiple groups**: Allow merging two or more existing groups into a single larger group. Currently can only create new groups from ungrouped speakers.

### Enhancements
- **No confirmation for destructive actions**: "Ungroup Selected" immediately dissolves groups without confirmation. Add dialog: "Ungroup X speakers? This cannot be undone." or add undo capability. (MenuBarContentView.swift:1262-1345) [Added by claudeCode]

### Architecture
- **God object: SonosController (1,412 lines)**: Violates Single Responsibility Principle. Mixes SSDP discovery, UPnP/SOAP communication, XML parsing, device management, group management, volume control, and network socket management. Split into separate services: DeviceDiscoveryService, GroupManagementService, VolumeControlService, SonosNetworkClient. (SonosController.swift) [Added by claudeCode]

- **Massive view controller: MenuBarContentView (1,602 lines)**: Business logic mixed with UI code. Implement MVVM pattern with MenuBarViewModel to separate concerns. Target ~300-400 lines per view controller. (MenuBarContentView.swift) [Added by claudeCode]

- **Raw network layer without abstraction**: SOAP XML constructed via string concatenation (error-prone). No request/response type safety, inconsistent error handling, no retry logic. Introduce type-safe SOAPRequest/SOAPResponse structs with proper error types. (SonosController.swift) [Added by claudeCode]

## P2 - Medium Priority

_Nice-to-have improvements that enhance UX or reduce technical debt._

### Features
- **Search/filter for speakers**: In large installations (10+ speakers), scrolling list becomes unwieldy. Add search field at top of speaker list. (MenuBarContentView.swift:276-378) [Added by claudeCode]

- **Volume presets**: Add quick volume buttons (25%, 50%, 75%) near slider for instant adjustment. Common pattern in TV remotes and audio apps. [Added by claudeCode]

### Enhancements
- **Network error handling improvements**: Network errors show one-time alert, but no way to retry discovery or diagnose issues after dismissal. Add "Refresh" button in Speakers section when no speakers found. (MenuBarContentView.swift:711-719) [Added by claudeCode]

- **Volume normalization when grouping**: Individual speaker volumes preserved when creating groups, which can result in unbalanced audio. Consider normalizing to average or coordinator volume. (SonosController.swift:937-998) [Added by claudeCode]

- **Group expand/collapse state persistence**: Expanded groups reset to collapsed when reopening popover. Persist `expandedGroups` Set to UserDefaults. (MenuBarContentView.swift:50) [Added by claudeCode]

- **Volume step size visibility**: Volume step configured in Preferences (1-20%) not shown in popover. Show "±5%" next to slider or in HUD. (PreferencesWindow.swift:84-102) [Added by claudeCode]

- **Stereo pair limitation warning**: When selecting stereo pair as coordinator, operation may fail (Sonos limitation). Warn before attempting or disable stereo pairs as group leaders in UI. (SonosController.swift:980-982) [Added by claudeCode]

- **Graceful degradation for slow networks**: 5s discovery timeout may miss devices on congested networks. Add progressive disclosure: "Discovering... Found 2 speakers, still searching..." with "Search Longer" button. (SonosController.swift:133-143) [Added by claudeCode]

- **Group/individual volume visual differentiation**: Group cards use subtle icon differences. Add colored left border (blue, 3pt) to groups for clearer distinction. (MenuBarContentView.swift:381-466) [Added by claudeCode]

- **Success feedback for grouping**: After grouping, popover refreshes but no explicit success confirmation. Show success HUD: "Group Created: [Name]" and auto-expand new group. (MenuBarContentView.swift:1419-1467) [Added by claudeCode]

- **Wrong device HUD clarity**: "Wrong audio device" message doesn't guide users to fix it. Change to "Switch to [Trigger Device] to use hotkeys" with current device shown. (VolumeKeyMonitor.swift) [Added by claudeCode]


- **Offline/unreachable speaker detection**: Offline speakers remain in list, controls fail silently. Detect timeouts, show "Offline" badge, auto-refresh topology every 60s. (SonosController.swift) [Added by claudeCode]

### Architecture
- **Now playing metadata refresh on user interactions**: Currently UI refreshes album art and metadata on volume slider changes, causing visual glitches during interaction. Should subscribe to UPnP RenderingControl events for metadata updates instead of refreshing on user clicks/slider changes. This would eliminate glitches and reduce unnecessary network calls. (MenuBarContentView.swift - volumeChanged, fetchNowPlayingInfo) [Added by claudeCode - Phase 2 technical debt]

- **Permission monitoring observer cleanup**: AppSettings tracks permission observers in array but never removes them, potential memory leak if components are deallocated. Add `removePermissionObserver()` method or use weak references. Also consider converting to Combine Publishers for better lifecycle management. (AppSettings.swift:233-240) [Added by claudeCode - Phase 1 technical debt]

- **VolumeKeyMonitor needs pause/resume for testing**: Test Hotkeys feature (Phase 2) requires temporarily disabling main event tap to avoid conflicts. Add `pause()` and `resume()` methods to VolumeKeyMonitor that disable/enable the event tap without full teardown. Store tap state to handle re-entrancy. (VolumeKeyMonitor.swift) [Added by claudeCode - Phase 2 requirement]

- **Remaining Sendable warnings in SonosController**: Multiple warnings for mutation of captured vars and non-Sendable completion handlers. Convert remaining completion handler callbacks to use `@Sendable` closures or pure async/await patterns. (SonosController.swift:461, 465, 476, 790, 926, 1075, 1213, 1266) [Added by claudeCode]

- **Inconsistent concurrency patterns**: Mix of callbacks, Tasks, DispatchQueue, DispatchSemaphore, Thread.sleep. Establish clear async/await strategy throughout codebase. [Added by claudeCode]

- **Poor error propagation**: Silent failures (print statements only). Introduce structured SonosError enum with LocalizedError conformance for proper user-facing error messages. [Added by claudeCode]

- **Tight coupling to frameworks**: Direct URLSession, Core Audio APIs in business logic. No dependency injection makes testing difficult. Add protocol abstractions (NetworkSession, AudioDeviceProvider). [Added by claudeCode]

## P3 - Low Priority

_Polish, minor improvements, and long-term architectural refactoring._

### Features
- **About window**: Add window showing version, changelog, support links. No current way to check version without quitting. [Added by claudeCode]

- **Settings import/export**: Users who reinstall or use multiple Macs can't transfer configuration. Add export/import for trigger device, hotkeys, default speaker. [Added by claudeCode]

- **Multi-room scene support**: Sonos supports scenes (predefined group+volume+source). Expose via quick-action buttons. [Added by claudeCode]

- **Sonos alarm management**: View or disable alarms from menu bar (common use case: turn off alarm after waking). [Added by claudeCode]

### Enhancements
- **Preferences keyboard shortcut**: Add standard Cmd+, to open Preferences. Add tooltip to gear icon showing shortcut. (main.swift) [Added by claudeCode]

- **Volume slider fine control**: Add modifier key support (Shift = 1% increments, Option = 5%) and show percentage tooltip while dragging. (MenuBarContentView.swift:1016-1022) [Added by claudeCode]

- **Hover states**: Add subtle background color change on hover for speaker cards and scale-up (1.02x) for buttons. (MenuBarContentView.swift) [Added by claudeCode]

- **Welcome banner dismissal**: Add close button (X) to banner and persist dismissal preference. (MenuBarContentView.swift:967-1006) [Added by claudeCode]

- **Empty state styling**: "No speakers found" is plain text. Add SF Symbol icon (`antenna.radiowaves.left.and.right.slash`) and helpful suggestion. (MenuBarContentView.swift:711-719) [Added by claudeCode]

- **Grouping button tooltips**: Disabled buttons show no hint about requirements. Add tooltip: "Select 2+ speakers to group". (MenuBarContentView.swift:317-336) [Added by claudeCode]

- **Volume HUD group context**: HUD doesn't indicate if controlling a group. Add group icon and member count: "Living Room + 2 speakers". (VolumeHUD.swift:103-187) [Added by claudeCode]

- **Haptic feedback**: Add NSHapticFeedbackManager for tactile responses on button clicks, volume min/max, group creation. [Added by claudeCode]

- **Console logging in production**: Extensive print() statements. Wrap in #if DEBUG or use os_log for production builds. [Added by claudeCode]

### Architecture
- **Deprecated String(cString:) usage**: Replace deprecated String(cString:) with String(decoding:as:UTF8.self) after null termination truncation. (SonosController.swift:1467) [Added by claudeCode]

- **Extract configuration constants**: Magic numbers and strings scattered throughout. Create SonosConstants enum for ports, timeouts, multicast addresses. [Added by claudeCode]

- **Missing protocol abstractions**: No protocol definitions for key components. Would benefit from dependency inversion for testing. [Added by claudeCode]

## Known Bugs

_Remaining bugs tracked separately from prioritized items above._

_(Moved to P0/P1 sections)_

## Known Limitations

- **Line-in audio lost when grouping with stereo pairs**: When a stereo pair is playing line-in audio and grouped with another speaker, the line-in audio stops because the non-stereo-pair becomes coordinator and line-in sources are device-specific (cannot be shared). Workaround: Manually set the stereo pair with line-in as the coordinator in the Sonos app, or use streaming sources instead of line-in when grouping.

## Recently Resolved

<<<<<<< HEAD
- **Now Playing display section** ✅ ADDED (2025-10-04): Added dedicated now-playing display between playback controls and volume slider showing current track information with album art. Display adapts to audio source type (streaming, radio, line-in, TV) and updates in real-time via UPnP transport events. Section automatically hides when device is idle. (PR #XX)

- **Speaker and group name text truncation** ✅ FIXED (2025-10-04): Fixed issue where long group names were being cut off in the middle. Applied explicit trailing constraints, changed truncation from middle to tail (ellipsis at end), added tooltips showing full names on hover. Applies to all cards: group cards, speaker cards, member cards, and now-playing labels. (PR #XX)

- **Dynamic popover height expansion** ✅ IMPROVED (2025-10-04): Popover now expands vertically to show all speakers without internal scrolling (up to screen limit). Calculates maximum height based on available screen space. Better experience for users with 2-10 speakers while gracefully handling larger installations with scrolling only when needed. (PR #XX)

=======
>>>>>>> ca9bb358
- **Basic playback controls** ✅ ADDED (2025-10-04): Implemented play/pause, previous, and next transport controls in menu bar UI. Controls intelligently adapt to audio source type: streaming content supports all controls, radio/line-in support play/pause only. Added radio detection as separate AudioSourceType to distinguish from skippable streaming content. Controls route to group coordinator when speaker is in a multi-speaker group. (PR #54)

- **Transport state updates not working for certain speakers** ✅ FIXED (2025-10-04): Root cause was HTML-encoded XML in AVTransport LastChange events. Sonos sends transport state wrapped in `&lt;TransportState&gt;` entities rather than raw XML tags. Added HTML entity decoding (`&quot;`, `&lt;`, `&gt;`, `&amp;`) before XML parsing. Also fixed concurrency crash by wrapping NotificationCenter.post in MainActor.run. All speakers now receive real-time play/pause UI updates. (PR #53)<|MERGE_RESOLUTION|>--- conflicted
+++ resolved
@@ -150,15 +150,12 @@
 
 ## Recently Resolved
 
-<<<<<<< HEAD
-- **Now Playing display section** ✅ ADDED (2025-10-04): Added dedicated now-playing display between playback controls and volume slider showing current track information with album art. Display adapts to audio source type (streaming, radio, line-in, TV) and updates in real-time via UPnP transport events. Section automatically hides when device is idle. (PR #XX)
+- **Now Playing display section** ✅ ADDED (2025-10-04): Added dedicated now-playing display between playback controls and volume slider showing current track information with album art. Display adapts to audio source type (streaming, radio, line-in, TV) and updates in real-time via UPnP transport events. Section automatically hides when device is idle. (PR #55)
 
-- **Speaker and group name text truncation** ✅ FIXED (2025-10-04): Fixed issue where long group names were being cut off in the middle. Applied explicit trailing constraints, changed truncation from middle to tail (ellipsis at end), added tooltips showing full names on hover. Applies to all cards: group cards, speaker cards, member cards, and now-playing labels. (PR #XX)
+- **Speaker and group name text truncation** ✅ FIXED (2025-10-04): Fixed issue where long group names were being cut off in the middle. Applied explicit trailing constraints, changed truncation from middle to tail (ellipsis at end), added tooltips showing full names on hover. Applies to all cards: group cards, speaker cards, member cards, and now-playing labels. (PR #55)
 
-- **Dynamic popover height expansion** ✅ IMPROVED (2025-10-04): Popover now expands vertically to show all speakers without internal scrolling (up to screen limit). Calculates maximum height based on available screen space. Better experience for users with 2-10 speakers while gracefully handling larger installations with scrolling only when needed. (PR #XX)
+- **Dynamic popover height expansion** ✅ IMPROVED (2025-10-04): Popover now expands vertically to show all speakers without internal scrolling (up to screen limit). Calculates maximum height based on available screen space. Better experience for users with 2-10 speakers while gracefully handling larger installations with scrolling only when needed. (PR #55)
 
-=======
->>>>>>> ca9bb358
 - **Basic playback controls** ✅ ADDED (2025-10-04): Implemented play/pause, previous, and next transport controls in menu bar UI. Controls intelligently adapt to audio source type: streaming content supports all controls, radio/line-in support play/pause only. Added radio detection as separate AudioSourceType to distinguish from skippable streaming content. Controls route to group coordinator when speaker is in a multi-speaker group. (PR #54)
 
 - **Transport state updates not working for certain speakers** ✅ FIXED (2025-10-04): Root cause was HTML-encoded XML in AVTransport LastChange events. Sonos sends transport state wrapped in `&lt;TransportState&gt;` entities rather than raw XML tags. Added HTML entity decoding (`&quot;`, `&lt;`, `&gt;`, `&amp;`) before XML parsing. Also fixed concurrency crash by wrapping NotificationCenter.post in MainActor.run. All speakers now receive real-time play/pause UI updates. (PR #53)