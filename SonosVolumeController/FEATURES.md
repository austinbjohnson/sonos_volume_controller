--- conflicted
+++ resolved
@@ -16,12 +16,7 @@
 - **Simplify trigger source UI**: Replace radio button list with read-only info display showing the current trigger device. Now that "Any Device" is the default and works well, the selection UI could be streamlined to just show what's active (with option to change in preferences if needed)
 
 ## Bugs
-<<<<<<< HEAD
 - **Individual speaker volume controls group volume**: When adjusting volume sliders for individual speakers within an expanded group view, it controls the entire group volume instead of the individual speaker volume. (TODO in MenuBarContentView.swift:1117)
-=======
-- **Individual speaker volume controls group volume**: When adjusting volume sliders for individual speakers within an expanded group view, it controls the entire group volume instead of the individual speaker volume. (PR #28 - pending merge)
-- **Ungroup not working with group checkboxes**: Selecting a group via its checkbox and clicking "Ungroup Selected" shows "No grouped speakers selected" error. Issue: group cards use group.id (coordinator UUID) but ungroupSelected() looks for device names.
->>>>>>> 9c5916de
 - **Speakers list spacing**: Adjust spacing/layout in the speakers section of the menu bar popover
 
 ## Completed Improvements
